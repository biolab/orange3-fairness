from setuptools import setup, find_packages
from os import path

try:
    LONG_DESCRIPTION = open(
        path.join(path.dirname(__file__), "README.pypi"), "r", encoding="utf-8"
    ).read()
except FileNotFoundError:
    LONG_DESCRIPTION = ""

setup(
    name="Orange3-Fairness",
<<<<<<< HEAD
    version="0.1.1",
=======
    version="0.1.2",
>>>>>>> 7c4b9aa6
    author="Bioinformatics Laboratory, FRI UL",
    author_email="contact@orange.biolab.si",
    maintainer="Zan Mervic",
    description="Orange3 add-on for fairness-aware machine learning.",
    long_description=LONG_DESCRIPTION,
    long_description_content_type='text/x-rst',
    license="GPL3+",
    keywords=(
        "orange3 add-on",
        "orange3 fairness",
    ),

    packages=find_packages(),
    package_data={
        "orangecontrib.fairness.widgets": ["icons/*"],
        },
    classifiers=[
        "Development Status :: 3 - Alpha",
        "Intended Audience :: Science/Research",
        "Programming Language :: Python :: 3 :: Only",
        "Operating System :: MacOS",
        "Operating System :: Microsoft :: Windows",
        "Operating System :: Unix",
        ],
    entry_points={
        "orange3.addon": ("Orange3-Fairness = orangecontrib.fairness",),
        "orange.widgets": ("Fairness = orangecontrib.fairness.widgets",),
        },
    install_requires=[
        "Orange3",
        "tensorflow>=2.12.0",
        "aif360==0.5.0",
        "numpy~=1.23.0"
    ]
)<|MERGE_RESOLUTION|>--- conflicted
+++ resolved
@@ -10,11 +10,7 @@
 
 setup(
     name="Orange3-Fairness",
-<<<<<<< HEAD
-    version="0.1.1",
-=======
     version="0.1.2",
->>>>>>> 7c4b9aa6
     author="Bioinformatics Laboratory, FRI UL",
     author_email="contact@orange.biolab.si",
     maintainer="Zan Mervic",
